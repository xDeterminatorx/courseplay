--- conflicted
+++ resolved
@@ -1,577 +1,286 @@
-<<<<<<< HEAD
---Hallo ich bin Jakob
---[[
-A* algorithm for LUA
-Ported to LUA by Altair
-21 septembre 2006
-courseplay edit by hummel 2011
---]]
-
-
-function round(num, idp)
-  return math.floor(num /idp) * idp
-end
-
-function CalcMoves(px, py, tx, ty, fruit_type)	-- Based on some code of LMelior but made it work and improved way beyond his code, still thx LMelior!
- if not courseplay:is_field(py, px) then
-    return nil
-  end
-
- local interval = 5
- local vertical_costs = 10
- local diagnoal_costs = 14
- 
- px = round(px, interval)
- py = round(py, interval)
- tx = round(tx, interval)
- ty = round(ty, interval)
-
---[[ PRE:
-mapmat is a 2d array
-px is the player's current x
-py is the player's current y
-tx is the target x
-ty is the target y
-
-Note: all the x and y are the x and y to be used in the table.
-By this I mean, if the table is 3 by 2, the x can be 1,2,3 and the y can be 1 or 2.
---]]
-
---[[ POST:
-closedlist is a list with the checked nodes.
-It will return nil if all the available nodes have been checked but the target hasn't been found.
---]]
-
-	-- variables
-	local openlist={}                 		-- Initialize table to store possible moves
-	local closedlist={}						-- Initialize table to store checked gridsquares
-	local listk=1                   				-- List counter
-        local closedk=0                					-- Closedlist counter
-	local tempH=math.abs(px-tx)+math.abs(py-ty)
-	local tempG=0
-	openlist[1]={x=px, y=py, g=0, h=tempH, f=0+tempH ,par=1}   	-- Make starting point in list
-	local xsize=1024 				-- horizontal map size
-	local ysize=1024					-- vertical map size
-	local curbase={}						-- Current square from which to check possible moves
-	local basis=1						-- Index of current base	
-	local max_tries = 2000
-	local max_distance_factor = 10
-	local air_distance = tempH
-	
-	-- Growing loop
-	while listk>0 do
-
-	    -- Get the lowest f of the openlist
-	    local lowestF=openlist[listk].f
-	    basis=listk
-		for k=listk,1,-1 do
-  		    if openlist[k].f<lowestF then
-  		       lowestF=openlist[k].f
-               basis=k
-	       	end
-		end
-
-		if closedk >= max_tries then
-		  return nil		
-		end
-
-		closedk=closedk+1
-		table.insert(closedlist,closedk,openlist[basis])
-		
-		curbase=closedlist[closedk]				 -- define current base from which to grow list
-		
-		--print(string.format("a star check x: %f y %f - closedk: %d", curbase.x, curbase.y, closedk ))
-		
-		local wOK=true
-		local eOK=true           				 -- Booleans defining if they're OK to add
-		local sOK=true             				 -- (must be reset for each while loop)
-		local nOK=true
-
-		local nwOK=true
-		local seOK=true           				 
-		local swOK=true             				 
-		local noOK=true
-
-		-- Look through closedlist
-		if closedk>0 then
-		    for k=1,closedk do
-				if closedlist[k].x==curbase.x+interval and closedlist[k].y==curbase.y then
-					wOK=false
-				end
-				if closedlist[k].x==curbase.x-interval and closedlist[k].y==curbase.y then
-					eOK=false
-				end
-				if closedlist[k].x==curbase.x and closedlist[k].y==curbase.y+interval then
-					sOK=false
-				end
-				if closedlist[k].x==curbase.x and closedlist[k].y==curbase.y-interval then
-					nOK=false
-				end
-				
-				if closedlist[k].x==curbase.x+interval and closedlist[k].y==curbase.y-interval then
-					nwOK=false
-				end
-				
-				if closedlist[k].x==curbase.x-interval and closedlist[k].y==curbase.y-interval then
-					neOK=false
-				end
-				
-				if closedlist[k].x==curbase.x+interval and closedlist[k].y==curbase.y+interval then
-					swOK=false
-				end
-				
-				if closedlist[k].x==curbase.x-interval and closedlist[k].y==curbase.y+interval then
-					seOK=false
-				end
-		    end
-		end
-
-		-- Check if next points are on the map and within moving distance
-		if curbase.x+interval>xsize then
-			wOK=false
-			nwOK=false
-			swOK=false
-		end
-		if curbase.x-interval<-1024 then
-			eOK=false
-			neOK=false
-			seOK=false
-		end
-		if curbase.y+interval>ysize then
-			sOK=false
-			swOK=false
-			seOK=false
-		end
-		if curbase.y-interval<-1024 then
-			nOK=false
-			nwOK=false
-			neOK=false
-		end
-
-		-- If it IS on the map, check map for obstacles
-		--(Lua returns an error if you try to access a table position that doesn't exist, so you can't combine it with above)
-		if wOK and curbase.x+interval<=xsize and courseplay:area_has_fruit(curbase.y, curbase.x+interval, fruit_type) then
-			wOK=false
-		end
-		if eOK and curbase.x-interval>=-1024 and courseplay:area_has_fruit(curbase.y, curbase.x-interval, fruit_type) then
-			eOK=false
-		end
-		if sOK and curbase.y+interval<=ysize and courseplay:area_has_fruit(curbase.y+interval, curbase.x, fruit_type) then
-			sOK=false
-		end
-		if nOK and curbase.y-interval>=-1024 and courseplay:area_has_fruit(curbase.y-interval, curbase.x, fruit_type) then
-			nOK=false
-		end
-
-		-- check if the move from the current base is shorter then from the former parrent
-		tempG=curbase.g+interval
-		for k=1,listk do
-		    if wOK and openlist[k].x==curbase.x+interval and openlist[k].y==curbase.y then
-		      if openlist[k].g>tempG  then
-		      	  --print("right OK 1")
-				  tempH=math.abs((curbase.x+interval)-tx)+math.abs(curbase.y-ty)
-				  table.insert(openlist,k,{x=curbase.x+interval, y=curbase.y, g=tempG, h=tempH, f=tempG+tempH, par=closedk})				 
-			  end
-			  wOK=false
-		    end
-
-		    if eOK and openlist[k].x==curbase.x-interval and openlist[k].y==curbase.y then		      
-		      if openlist[k].g>tempG  then
-		        --print("left OK 1")
-			    tempH=math.abs((curbase.x-interval)-tx)+math.abs(curbase.y-ty)
-			    table.insert(openlist,k,{x=curbase.x-interval, y=curbase.y, g=tempG, h=tempH, f=tempG+tempH, par=closedk})
-			   
-			  end
-			  eOK=false
-		    end
-
-		    if sOK and openlist[k].x==curbase.x and openlist[k].y==curbase.y+interval then		      
-		      if openlist[k].g>tempG  then
-		        --print("down OK 1")
-			    tempH=math.abs((curbase.x)-tx)+math.abs(curbase.y+interval-ty)
-				
-			    table.insert(openlist,k,{x=curbase.x, y=curbase.y+interval, g=tempG, h=tempH, f=tempG+tempH, par=closedk})
-			  
-			  end
-			  sOK=false
-		    end
-
-		    if nOK and openlist[k].x==curbase.x and openlist[k].y==curbase.y-interval then
-		      if openlist[k].g>tempG then
-		        --print("up OK 1")
-			    tempH=math.abs((curbase.x)-tx)+math.abs(curbase.y-interval-ty)
-			    table.insert(openlist,k,{x=curbase.x, y=curbase.y-interval, g=tempG, h=tempH, f=tempG+tempH, par=closedk})
-			    
-			  end
-			  nOK=false
-		    end
-   		end
-
-		-- Add points to openlist
-		-- Add point to the right of current base point
-		if wOK then
-			--print("right OK")
-			listk=listk+1
-			tempH=math.abs((curbase.x+interval)-tx)+math.abs(curbase.y-ty)
-			
-			table.insert(openlist,listk,{x=curbase.x+interval, y=curbase.y, g=tempG, h=tempH, f=tempG+tempH, par=closedk})			
-		end
-
-		-- Add point to the left of current base point
-		if eOK then
-			--print("left OK")
-			listk=listk+1
-			tempH=math.abs((curbase.x-interval)-tx)+math.abs(curbase.y-ty)			
-			table.insert(openlist,listk,{x=curbase.x-interval, y=curbase.y, g=tempG, h=tempH, f=tempG+tempH, par=closedk})			
-		end
-
-		-- Add point on the top of current base point
-		if sOK then
-			--print("down OK")
-			listk=listk+1
-			tempH=math.abs(curbase.x-tx)+math.abs((curbase.y+interval)-ty)
-			
-			table.insert(openlist,listk,{x=curbase.x, y=curbase.y+interval, g=tempG, h=tempH, f=tempG+tempH, par=closedk})			
-		end
-
-		-- Add point on the bottom of current base point
-		if nOK then
-			--print("up OK")
-			listk=listk+1
-			tempH=math.abs(curbase.x-tx)+math.abs((curbase.y-interval)-ty)
-			
-			table.insert(openlist,listk,{x=curbase.x, y=curbase.y-interval, g=tempG, h=tempH, f=tempG+tempH, par=closedk})			
-		end
-
-		table.remove(openlist,basis)
-		listk=listk-1
-
-        if closedlist[closedk].x==tx and closedlist[closedk].y==ty then
-           return CalcPath(closedlist)
-        end
-	end
-
-	return nil
-end
-
-function CalcPath(closedlist)
---[[ PRE:
-closedlist is a list with the checked nodes.
-OR nil if all the available nodes have been checked but the target hasn't been found.
---]]
-
---[[ POST:
-path is a list with all the x and y coords of the nodes of the path to the target.
-OR nil if closedlist==nil
---]]
-
-    if closedlist==nil then
-       return nil
-    end
-	 local path={}
-	 local pathIndex={}
-	 local last=table.getn(closedlist)
-	 table.insert(pathIndex,1,last)
-
-	 local i=1
-	 while pathIndex[i]>1 do
-		i=i+1
-	 	table.insert(pathIndex,i,closedlist[pathIndex[i-1]].par)
-	 end
-
-	 for n=table.getn(pathIndex),1,-1 do
-	     table.insert(path,{x=closedlist[pathIndex[n]].x, y=closedlist[pathIndex[n]].y})
-  	 end
-
-	 closedlist=nil
-	 return path
-end
-=======
-Hallo ich bin dennis
---[[
-A* algorithm for LUA
-Ported to LUA by Altair
-21 septembre 2006
-courseplay edit by hummel 2011
---]]
-
-
-function round(num, idp)
-  return math.floor(num /idp) * idp
-end
-
-function CalcMoves(px, py, tx, ty, fruit_type)	-- Based on some code of LMelior but made it work and improved way beyond his code, still thx LMelior!
- if not courseplay:is_field(py, px) then
-    return nil
-  end
-
- local interval = 5
- local vertical_costs = 10
- local diagnoal_costs = 14
- 
- px = round(px, interval)
- py = round(py, interval)
- tx = round(tx, interval)
- ty = round(ty, interval)
-
---[[ PRE:
-mapmat is a 2d array
-px is the player's current x
-py is the player's current y
-tx is the target x
-ty is the target y
-
-Note: all the x and y are the x and y to be used in the table.
-By this I mean, if the table is 3 by 2, the x can be 1,2,3 and the y can be 1 or 2.
---]]
-
---[[ POST:
-closedlist is a list with the checked nodes.
-It will return nil if all the available nodes have been checked but the target hasn't been found.
---]]
-
-	-- variables
-	local openlist={}                 		-- Initialize table to store possible moves
-	local closedlist={}						-- Initialize table to store checked gridsquares
-	local listk=1                   				-- List counter
-        local closedk=0                					-- Closedlist counter
-	local tempH=math.abs(px-tx)+math.abs(py-ty)
-	local tempG=0
-	openlist[1]={x=px, y=py, g=0, h=tempH, f=0+tempH ,par=1}   	-- Make starting point in list
-	local xsize=1024 				-- horizontal map size
-	local ysize=1024					-- vertical map size
-	local curbase={}						-- Current square from which to check possible moves
-	local basis=1						-- Index of current base	
-	local max_tries = 2000
-	local max_distance_factor = 10
-	local air_distance = tempH
-	
-	-- Growing loop
-	while listk>0 do
-
-	    -- Get the lowest f of the openlist
-	    local lowestF=openlist[listk].f
-	    basis=listk
-		for k=listk,1,-1 do
-  		    if openlist[k].f<lowestF then
-  		       lowestF=openlist[k].f
-               basis=k
-	       	end
-		end
-
-		if closedk >= max_tries then
-		  return nil		
-		end
-
-		closedk=closedk+1
-		table.insert(closedlist,closedk,openlist[basis])
-		
-		curbase=closedlist[closedk]				 -- define current base from which to grow list
-		
-		--print(string.format("a star check x: %f y %f - closedk: %d", curbase.x, curbase.y, closedk ))
-		
-		local wOK=true
-		local eOK=true           				 -- Booleans defining if they're OK to add
-		local sOK=true             				 -- (must be reset for each while loop)
-		local nOK=true
-
-		local nwOK=true
-		local seOK=true           				 
-		local swOK=true             				 
-		local noOK=true
-
-		-- Look through closedlist
-		if closedk>0 then
-		    for k=1,closedk do
-				if closedlist[k].x==curbase.x+interval and closedlist[k].y==curbase.y then
-					wOK=false
-				end
-				if closedlist[k].x==curbase.x-interval and closedlist[k].y==curbase.y then
-					eOK=false
-				end
-				if closedlist[k].x==curbase.x and closedlist[k].y==curbase.y+interval then
-					sOK=false
-				end
-				if closedlist[k].x==curbase.x and closedlist[k].y==curbase.y-interval then
-					nOK=false
-				end
-				
-				if closedlist[k].x==curbase.x+interval and closedlist[k].y==curbase.y-interval then
-					nwOK=false
-				end
-				
-				if closedlist[k].x==curbase.x-interval and closedlist[k].y==curbase.y-interval then
-					neOK=false
-				end
-				
-				if closedlist[k].x==curbase.x+interval and closedlist[k].y==curbase.y+interval then
-					swOK=false
-				end
-				
-				if closedlist[k].x==curbase.x-interval and closedlist[k].y==curbase.y+interval then
-					seOK=false
-				end
-		    end
-		end
-
-		-- Check if next points are on the map and within moving distance
-		if curbase.x+interval>xsize then
-			wOK=false
-			nwOK=false
-			swOK=false
-		end
-		if curbase.x-interval<-1024 then
-			eOK=false
-			neOK=false
-			seOK=false
-		end
-		if curbase.y+interval>ysize then
-			sOK=false
-			swOK=false
-			seOK=false
-		end
-		if curbase.y-interval<-1024 then
-			nOK=false
-			nwOK=false
-			neOK=false
-		end
-
-		-- If it IS on the map, check map for obstacles
-		--(Lua returns an error if you try to access a table position that doesn't exist, so you can't combine it with above)
-		if wOK and curbase.x+interval<=xsize and courseplay:area_has_fruit(curbase.y, curbase.x+interval, fruit_type) then
-			wOK=false
-		end
-		if eOK and curbase.x-interval>=-1024 and courseplay:area_has_fruit(curbase.y, curbase.x-interval, fruit_type) then
-			eOK=false
-		end
-		if sOK and curbase.y+interval<=ysize and courseplay:area_has_fruit(curbase.y+interval, curbase.x, fruit_type) then
-			sOK=false
-		end
-		if nOK and curbase.y-interval>=-1024 and courseplay:area_has_fruit(curbase.y-interval, curbase.x, fruit_type) then
-			nOK=false
-		end
-
-		-- check if the move from the current base is shorter then from the former parrent
-		tempG=curbase.g+interval
-		for k=1,listk do
-		    if wOK and openlist[k].x==curbase.x+interval and openlist[k].y==curbase.y then
-		      if openlist[k].g>tempG  then
-		      	  --print("right OK 1")
-				  tempH=math.abs((curbase.x+interval)-tx)+math.abs(curbase.y-ty)
-				  table.insert(openlist,k,{x=curbase.x+interval, y=curbase.y, g=tempG, h=tempH, f=tempG+tempH, par=closedk})				 
-			  end
-			  wOK=false
-		    end
-
-		    if eOK and openlist[k].x==curbase.x-interval and openlist[k].y==curbase.y then		      
-		      if openlist[k].g>tempG  then
-		        --print("left OK 1")
-			    tempH=math.abs((curbase.x-interval)-tx)+math.abs(curbase.y-ty)
-			    table.insert(openlist,k,{x=curbase.x-interval, y=curbase.y, g=tempG, h=tempH, f=tempG+tempH, par=closedk})
-			   
-			  end
-			  eOK=false
-		    end
-
-		    if sOK and openlist[k].x==curbase.x and openlist[k].y==curbase.y+interval then		      
-		      if openlist[k].g>tempG  then
-		        --print("down OK 1")
-			    tempH=math.abs((curbase.x)-tx)+math.abs(curbase.y+interval-ty)
-				
-			    table.insert(openlist,k,{x=curbase.x, y=curbase.y+interval, g=tempG, h=tempH, f=tempG+tempH, par=closedk})
-			  
-			  end
-			  sOK=false
-		    end
-
-		    if nOK and openlist[k].x==curbase.x and openlist[k].y==curbase.y-interval then
-		      if openlist[k].g>tempG then
-		        --print("up OK 1")
-			    tempH=math.abs((curbase.x)-tx)+math.abs(curbase.y-interval-ty)
-			    table.insert(openlist,k,{x=curbase.x, y=curbase.y-interval, g=tempG, h=tempH, f=tempG+tempH, par=closedk})
-			    
-			  end
-			  nOK=false
-		    end
-   		end
-
-		-- Add points to openlist
-		-- Add point to the right of current base point
-		if wOK then
-			--print("right OK")
-			listk=listk+1
-			tempH=math.abs((curbase.x+interval)-tx)+math.abs(curbase.y-ty)
-			
-			table.insert(openlist,listk,{x=curbase.x+interval, y=curbase.y, g=tempG, h=tempH, f=tempG+tempH, par=closedk})			
-		end
-
-		-- Add point to the left of current base point
-		if eOK then
-			--print("left OK")
-			listk=listk+1
-			tempH=math.abs((curbase.x-interval)-tx)+math.abs(curbase.y-ty)			
-			table.insert(openlist,listk,{x=curbase.x-interval, y=curbase.y, g=tempG, h=tempH, f=tempG+tempH, par=closedk})			
-		end
-
-		-- Add point on the top of current base point
-		if sOK then
-			--print("down OK")
-			listk=listk+1
-			tempH=math.abs(curbase.x-tx)+math.abs((curbase.y+interval)-ty)
-			
-			table.insert(openlist,listk,{x=curbase.x, y=curbase.y+interval, g=tempG, h=tempH, f=tempG+tempH, par=closedk})			
-		end
-
-		-- Add point on the bottom of current base point
-		if nOK then
-			--print("up OK")
-			listk=listk+1
-			tempH=math.abs(curbase.x-tx)+math.abs((curbase.y-interval)-ty)
-			
-			table.insert(openlist,listk,{x=curbase.x, y=curbase.y-interval, g=tempG, h=tempH, f=tempG+tempH, par=closedk})			
-		end
-
-		table.remove(openlist,basis)
-		listk=listk-1
-
-        if closedlist[closedk].x==tx and closedlist[closedk].y==ty then
-           return CalcPath(closedlist)
-        end
-	end
-
-	return nil
-end
-
-function CalcPath(closedlist)
---[[ PRE:
-closedlist is a list with the checked nodes.
-OR nil if all the available nodes have been checked but the target hasn't been found.
---]]
-
---[[ POST:
-path is a list with all the x and y coords of the nodes of the path to the target.
-OR nil if closedlist==nil
---]]
-
-    if closedlist==nil then
-       return nil
-    end
-	 local path={}
-	 local pathIndex={}
-	 local last=table.getn(closedlist)
-	 table.insert(pathIndex,1,last)
-
-	 local i=1
-	 while pathIndex[i]>1 do
-		i=i+1
-	 	table.insert(pathIndex,i,closedlist[pathIndex[i-1]].par)
-	 end
-
-	 for n=table.getn(pathIndex),1,-1 do
-	     table.insert(path,{x=closedlist[pathIndex[n]].x, y=closedlist[pathIndex[n]].y})
-  	 end
-
-	 closedlist=nil
-	 return path
-end
->>>>>>> 38fbb0dc
+--[[
+A* algorithm for LUA
+Ported to LUA by Altair
+21 septembre 2006
+courseplay edit by hummel 2011
+--]]
+
+
+function round(num, idp)
+  return math.floor(num /idp) * idp
+end
+
+function CalcMoves(px, py, tx, ty, fruit_type)	-- Based on some code of LMelior but made it work and improved way beyond his code, still thx LMelior!
+ if not courseplay:is_field(py, px) then
+    return nil
+  end
+
+ local interval = 5
+ local vertical_costs = 10
+ local diagnoal_costs = 14
+ 
+ px = round(px, interval)
+ py = round(py, interval)
+ tx = round(tx, interval)
+ ty = round(ty, interval)
+
+--[[ PRE:
+mapmat is a 2d array
+px is the player's current x
+py is the player's current y
+tx is the target x
+ty is the target y
+
+Note: all the x and y are the x and y to be used in the table.
+By this I mean, if the table is 3 by 2, the x can be 1,2,3 and the y can be 1 or 2.
+--]]
+
+--[[ POST:
+closedlist is a list with the checked nodes.
+It will return nil if all the available nodes have been checked but the target hasn't been found.
+--]]
+
+	-- variables
+	local openlist={}                 		-- Initialize table to store possible moves
+	local closedlist={}						-- Initialize table to store checked gridsquares
+	local listk=1                   				-- List counter
+        local closedk=0                					-- Closedlist counter
+	local tempH=math.abs(px-tx)+math.abs(py-ty)
+	local tempG=0
+	openlist[1]={x=px, y=py, g=0, h=tempH, f=0+tempH ,par=1}   	-- Make starting point in list
+	local xsize=1024 				-- horizontal map size
+	local ysize=1024					-- vertical map size
+	local curbase={}						-- Current square from which to check possible moves
+	local basis=1						-- Index of current base	
+	local max_tries = 2000
+	local max_distance_factor = 10
+	local air_distance = tempH
+	
+	-- Growing loop
+	while listk>0 do
+
+	    -- Get the lowest f of the openlist
+	    local lowestF=openlist[listk].f
+	    basis=listk
+		for k=listk,1,-1 do
+  		    if openlist[k].f<lowestF then
+  		       lowestF=openlist[k].f
+               basis=k
+	       	end
+		end
+
+		if closedk >= max_tries then
+		  return nil		
+		end
+
+		closedk=closedk+1
+		table.insert(closedlist,closedk,openlist[basis])
+		
+		curbase=closedlist[closedk]				 -- define current base from which to grow list
+		
+		--print(string.format("a star check x: %f y %f - closedk: %d", curbase.x, curbase.y, closedk ))
+		
+		local wOK=true
+		local eOK=true           				 -- Booleans defining if they're OK to add
+		local sOK=true             				 -- (must be reset for each while loop)
+		local nOK=true
+
+		local nwOK=true
+		local seOK=true           				 
+		local swOK=true             				 
+		local noOK=true
+
+		-- Look through closedlist
+		if closedk>0 then
+		    for k=1,closedk do
+				if closedlist[k].x==curbase.x+interval and closedlist[k].y==curbase.y then
+					wOK=false
+				end
+				if closedlist[k].x==curbase.x-interval and closedlist[k].y==curbase.y then
+					eOK=false
+				end
+				if closedlist[k].x==curbase.x and closedlist[k].y==curbase.y+interval then
+					sOK=false
+				end
+				if closedlist[k].x==curbase.x and closedlist[k].y==curbase.y-interval then
+					nOK=false
+				end
+				
+				if closedlist[k].x==curbase.x+interval and closedlist[k].y==curbase.y-interval then
+					nwOK=false
+				end
+				
+				if closedlist[k].x==curbase.x-interval and closedlist[k].y==curbase.y-interval then
+					neOK=false
+				end
+				
+				if closedlist[k].x==curbase.x+interval and closedlist[k].y==curbase.y+interval then
+					swOK=false
+				end
+				
+				if closedlist[k].x==curbase.x-interval and closedlist[k].y==curbase.y+interval then
+					seOK=false
+				end
+		    end
+		end
+
+		-- Check if next points are on the map and within moving distance
+		if curbase.x+interval>xsize then
+			wOK=false
+			nwOK=false
+			swOK=false
+		end
+		if curbase.x-interval<-1024 then
+			eOK=false
+			neOK=false
+			seOK=false
+		end
+		if curbase.y+interval>ysize then
+			sOK=false
+			swOK=false
+			seOK=false
+		end
+		if curbase.y-interval<-1024 then
+			nOK=false
+			nwOK=false
+			neOK=false
+		end
+
+		-- If it IS on the map, check map for obstacles
+		--(Lua returns an error if you try to access a table position that doesn't exist, so you can't combine it with above)
+		if wOK and curbase.x+interval<=xsize and courseplay:area_has_fruit(curbase.y, curbase.x+interval, fruit_type) then
+			wOK=false
+		end
+		if eOK and curbase.x-interval>=-1024 and courseplay:area_has_fruit(curbase.y, curbase.x-interval, fruit_type) then
+			eOK=false
+		end
+		if sOK and curbase.y+interval<=ysize and courseplay:area_has_fruit(curbase.y+interval, curbase.x, fruit_type) then
+			sOK=false
+		end
+		if nOK and curbase.y-interval>=-1024 and courseplay:area_has_fruit(curbase.y-interval, curbase.x, fruit_type) then
+			nOK=false
+		end
+
+		-- check if the move from the current base is shorter then from the former parrent
+		tempG=curbase.g+interval
+		for k=1,listk do
+		    if wOK and openlist[k].x==curbase.x+interval and openlist[k].y==curbase.y then
+		      if openlist[k].g>tempG  then
+		      	  --print("right OK 1")
+				  tempH=math.abs((curbase.x+interval)-tx)+math.abs(curbase.y-ty)
+				  table.insert(openlist,k,{x=curbase.x+interval, y=curbase.y, g=tempG, h=tempH, f=tempG+tempH, par=closedk})				 
+			  end
+			  wOK=false
+		    end
+
+		    if eOK and openlist[k].x==curbase.x-interval and openlist[k].y==curbase.y then		      
+		      if openlist[k].g>tempG  then
+		        --print("left OK 1")
+			    tempH=math.abs((curbase.x-interval)-tx)+math.abs(curbase.y-ty)
+			    table.insert(openlist,k,{x=curbase.x-interval, y=curbase.y, g=tempG, h=tempH, f=tempG+tempH, par=closedk})
+			   
+			  end
+			  eOK=false
+		    end
+
+		    if sOK and openlist[k].x==curbase.x and openlist[k].y==curbase.y+interval then		      
+		      if openlist[k].g>tempG  then
+		        --print("down OK 1")
+			    tempH=math.abs((curbase.x)-tx)+math.abs(curbase.y+interval-ty)
+				
+			    table.insert(openlist,k,{x=curbase.x, y=curbase.y+interval, g=tempG, h=tempH, f=tempG+tempH, par=closedk})
+			  
+			  end
+			  sOK=false
+		    end
+
+		    if nOK and openlist[k].x==curbase.x and openlist[k].y==curbase.y-interval then
+		      if openlist[k].g>tempG then
+		        --print("up OK 1")
+			    tempH=math.abs((curbase.x)-tx)+math.abs(curbase.y-interval-ty)
+			    table.insert(openlist,k,{x=curbase.x, y=curbase.y-interval, g=tempG, h=tempH, f=tempG+tempH, par=closedk})
+			    
+			  end
+			  nOK=false
+		    end
+   		end
+
+		-- Add points to openlist
+		-- Add point to the right of current base point
+		if wOK then
+			--print("right OK")
+			listk=listk+1
+			tempH=math.abs((curbase.x+interval)-tx)+math.abs(curbase.y-ty)
+			
+			table.insert(openlist,listk,{x=curbase.x+interval, y=curbase.y, g=tempG, h=tempH, f=tempG+tempH, par=closedk})			
+		end
+
+		-- Add point to the left of current base point
+		if eOK then
+			--print("left OK")
+			listk=listk+1
+			tempH=math.abs((curbase.x-interval)-tx)+math.abs(curbase.y-ty)			
+			table.insert(openlist,listk,{x=curbase.x-interval, y=curbase.y, g=tempG, h=tempH, f=tempG+tempH, par=closedk})			
+		end
+
+		-- Add point on the top of current base point
+		if sOK then
+			--print("down OK")
+			listk=listk+1
+			tempH=math.abs(curbase.x-tx)+math.abs((curbase.y+interval)-ty)
+			
+			table.insert(openlist,listk,{x=curbase.x, y=curbase.y+interval, g=tempG, h=tempH, f=tempG+tempH, par=closedk})			
+		end
+
+		-- Add point on the bottom of current base point
+		if nOK then
+			--print("up OK")
+			listk=listk+1
+			tempH=math.abs(curbase.x-tx)+math.abs((curbase.y-interval)-ty)
+			
+			table.insert(openlist,listk,{x=curbase.x, y=curbase.y-interval, g=tempG, h=tempH, f=tempG+tempH, par=closedk})			
+		end
+
+		table.remove(openlist,basis)
+		listk=listk-1
+
+        if closedlist[closedk].x==tx and closedlist[closedk].y==ty then
+           return CalcPath(closedlist)
+        end
+	end
+
+	return nil
+end
+
+function CalcPath(closedlist)
+--[[ PRE:
+closedlist is a list with the checked nodes.
+OR nil if all the available nodes have been checked but the target hasn't been found.
+--]]
+
+--[[ POST:
+path is a list with all the x and y coords of the nodes of the path to the target.
+OR nil if closedlist==nil
+--]]
+
+    if closedlist==nil then
+       return nil
+    end
+	 local path={}
+	 local pathIndex={}
+	 local last=table.getn(closedlist)
+	 table.insert(pathIndex,1,last)
+
+	 local i=1
+	 while pathIndex[i]>1 do
+		i=i+1
+	 	table.insert(pathIndex,i,closedlist[pathIndex[i-1]].par)
+	 end
+
+	 for n=table.getn(pathIndex),1,-1 do
+	     table.insert(path,{x=closedlist[pathIndex[n]].x, y=closedlist[pathIndex[n]].y})
+  	 end
+
+	 closedlist=nil
+	 return path
+end